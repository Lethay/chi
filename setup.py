--- conflicted
+++ resolved
@@ -8,17 +8,12 @@
 # Go!
 setup(
     # Module name
-<<<<<<< HEAD
-    name='chi',
-    version='0.0.1',
-=======
     name='chi-drm',
     version='0.1.0',
     description='Package to model dose response dynamics',
     long_description=readme,
     long_description_content_type="text/markdown",
     url="https://chi.readthedocs.io",
->>>>>>> bd881f29
 
     # License name
     license='BSD 3-clause license',
@@ -35,20 +30,6 @@
 
     # List of dependencies
     install_requires=[
-<<<<<<< HEAD
-        'arviz',
-        'myokit>=1.33',
-        'numba>=0.50',
-        'numpy<1.21,>=1.17',
-        'pandas>=0.24',
-        'pints @ git+git://github.com/pints-team/pints.git#egg=pints',
-        'plotly==4.8.1',
-        'tqdm==4.46.1',
-        'xarray'
-    ],
-    dependency_links=[
-        "git+git://github.com/pints-team/pints.git#egg=pints-latest",
-=======
         'arviz>=0.11',
         'myokit>=1.33',
         'numpy>=1.17',
@@ -57,7 +38,6 @@
         'plotly>=4.8.1',
         'tqdm>=4.46.1',
         'xarray>=0.19'
->>>>>>> bd881f29
     ],
     extras_require={
         'docs': [
